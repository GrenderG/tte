--- conflicted
+++ resolved
@@ -187,7 +187,6 @@
     "switch", "if", "while", "for", "break", "continue", "return", "else",
     "struct", "union", "typedef", "static", "enum", "case", "#include",
     "volatile", "register", "sizeof", "typedef", "union", "goto", "const", "auto",
-<<<<<<< HEAD
     "#define", "#if", "#endif", "#error", "#ifdef", "#ifndef", "#undef",
     
     // C++
@@ -195,9 +194,6 @@
     "export" , "friend" , "mutable" , "new" , "public" , "protected" ,
     "private" , "operator" , "this" , "template" , "virtual" , "throw" ,
     "try" , "typeid" ,
-=======
-    "#define", "#if", "#endif", "#error", "#ifdef", "#ifndef", "#undef", "extern" ,
->>>>>>> 11f89eec
 
     "int|", "long|", "double|", "float|", "char|", "unsigned|", "signed|",
     "void|", "bool|", NULL
