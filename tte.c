/*
*   Copyright (C) 2017-* GrenderG
*
*   This program is free software: you can redistribute it and/or modify
*   it under the terms of the GNU General Public License as published by
*   the Free Software Foundation, either version 3 of the License, or
*   any later version.
*
*   This program is distributed in the hope that it will be useful,
*   but WITHOUT ANY WARRANTY; without even the implied warranty of
*   MERCHANTABILITY or FITNESS FOR A PARTICULAR PURPOSE.  See the
*   GNU General Public License for more details.
*
*   You should have received a copy of the GNU General Public License
*   along with this program.  If not, see <http://www.gnu.org/licenses/>.
*/

/*** Include section ***/

// We add them above our includes, because the header
// files we are including use the macros to decide what
// features to expose. These macros remove some compilation
// warnings. See
// https://www.gnu.org/software/libc/manual/html_node/Feature-Test-Macros.html
// for more info.
#define _DEFAULT_SOURCE
#define _BSD_SOURCE
#define _GNU_SOURCE

#include <ctype.h>
#include <errno.h>
#include <fcntl.h>
#include <signal.h>
#include <stdio.h>
#include <stdarg.h>
#include <stdlib.h>
#include <stdbool.h>
#include <string.h>
#include <sys/ioctl.h>
#include <sys/types.h>
#include <sys/stat.h>
#include <termios.h>
#include <time.h>
#include <unistd.h>

/*** Define section ***/

// This mimics the Ctrl + whatever behavior, setting the
// 3 upper bits of the character pressed to 0.
#define CTRL_KEY(k) ((k) & 0x1f)
// Empty buffer
#define ABUF_INIT {NULL, 0}
// Version code
#define TTE_VERSION "0.1.0"
// Length of a tab stop
#define TTE_TAB_STOP 4
// Times to press Ctrl-Q before exiting
#define TTE_QUIT_TIMES 2
// Highlight flags
#define HL_HIGHLIGHT_NUMBERS (1 << 0)
#define HL_HIGHLIGHT_STRINGS (1 << 1)
// Status print indicators
#define NO_STATUS false
#define STATUS_YES true
// Max Undo/Redo Operations
// Set to -1 for unlimited Undo
// Set to 0 to disable Undo
#define ACTIONS_LIST_MAX_SIZE 80

typedef struct ActionList ActionList;

/*** Data section ***/

typedef struct editor_row {
    int idx; // Row own index within the file.
    int size; // Size of the content (excluding NULL term)
    int render_size; // Size of the rendered content
    char* chars; // Row content
    char* render; // Row content "rendered" for screen (for TABs).
    unsigned char* highlight; // This will tell you if a character is part of a string, comment, number...
    int hl_open_comment; // True if the line is part of a ML comment.
} editor_row;

struct editor_syntax {
    // file_type field is the name of the filetype that will be displayed
    // to the user in the status bar.
    char* file_type;
    // file_match is an array of strings, where each string contains a
    // pattern to match a filename against. If the filename matches,
    // then the file will be recognized as having that filetype.
    char** file_match;
    // This will be a NULL-terminated array of strings, each string containing
    // a keyword. To differentiate between the two types of keywords,
    // we’ll terminate the second type of keywords with a pipe (|)
    // character (also known as a vertical bar).
    char** keywords;
    // We let each language specify its own single-line comment pattern.
    char* singleline_comment_start;
    // flags is a bit field that will contain flags for whether to
    // highlight numbers and whether to highlight strings for that
    // filetype.
    char* multiline_comment_start;
    char* multiline_comment_end;
    int flags;
};

struct editor_config {
    int cursor_x;
    int cursor_y;
    int render_x;
    int row_offset; // Offset of row displayed.
    int col_offset; // Offset of col displayed.
    int screen_rows; // Number of rows that we can show
    int screen_cols; // Number of cols that we can show
    int num_rows; // Number of rows
    editor_row* row;
    int dirty; // To know if a file has been modified since opening.
    unsigned use_tabs : 1; // 1 means use tabs as tabs, 0 means spaces
    char* file_name;
    char extension[10];
    char status_msg[80];
    time_t status_msg_time;
    char* copied_char_buffer;
    struct editor_syntax* syntax;
    struct termios orig_termios;
    ActionList* actions;
} ec;

// Having a dynamic buffer will allow us to write only one
// time once the screen is refreshing, instead of doing
// a lot of write's.
struct a_buf {
    char* buf;
    int len;
};

enum editor_key {
    BACKSPACE = 0x7f, // 127
    ARROW_LEFT = 0x3e8, // 1000, large value out of the range of a char.
    ARROW_RIGHT,
    ARROW_UP,
    ARROW_DOWN,
    PAGE_UP,
    PAGE_DOWN,
    HOME_KEY,
    END_KEY,
    DEL_KEY
};

enum editor_highlight {
    HL_NORMAL = 0,
    HL_SL_COMMENT,
    HL_ML_COMMENT,
    HL_KEYWORD_1,
    HL_KEYWORD_2,
    HL_STRING,
    HL_NUMBER,
    HL_MATCH
};

/*** Edit actions ***/
enum ActionType {
    CutLine,
    PasteLine,
    FlipUp,
    FlipDown,
    NewLine,
    InsertChar,
    DelChar,
};
typedef enum ActionType ActionType;

/*** Filetypes ***/

char* C_HL_extensions[] = {".c", ".h", ".cpp", ".hpp", ".cc", NULL}; // Array must be terminated with NULL.
char* JAVA_HL_extensions[] = {".java", NULL};
char* PYTHON_HL_extensions[] = {".py",".pyw",".py3",".pyc",".pyo", NULL};
char* BASH_HL_extensions[] = {".sh", NULL};
char* JS_HL_extensions[] = {".js", ".jsx", NULL};
char* PHP_HL_extensions[] = {".php",".phtml", NULL};
char* JSON_HL_extensions[] = {".json", ".jsonp", NULL};
char* XML_HL_extensions[] = {".xml", NULL};
char* SQL_HL_extensions[] = {".sql", NULL};
char* RUBY_HL_extensions[] = {".rb", NULL};

char* C_HL_keywords[] = {
    "switch", "if", "while", "for", "break", "continue", "return", "else",
    "struct", "union", "typedef", "static", "enum", "case", "#include",
    "volatile", "register", "sizeof", "typedef", "union", "goto", "const", "auto",
    "#define", "#if", "#endif", "#error", "#ifdef", "#ifndef", "#undef",
<<<<<<< HEAD
    "asm" /* in stdbool.h  */ , "bool" , "true" , "fasle" , "inline" ,
=======
    
    // C++
    "class" , "namespace" , "using" , "catch" , "delete" , "explicit" ,
    "export" , "friend" , "mutable" , "new" , "public" , "protected" ,
    "private" , "operator" , "this" , "template" , "virtual" , "throw" ,
    "try" , "typeid" ,
>>>>>>> bc02933c

    "int|", "long|", "double|", "float|", "char|", "unsigned|", "signed|",
    "void|", "bool|", NULL
};

char* JAVA_HL_keywords[] = {
    "switch", "if", "while", "for", "break", "continue", "return", "else",
    "in", "public", "private", "protected", "static", "final", "abstract",
    "enum", "class", "case", "try", "catch", "do", "extends", "implements",
    "finally", "import", "instanceof", "interface", "new", "package", "super",
    "native", "strictfp",
    "synchronized", "this", "throw", "throws", "transient", "volatile",

    "byte|", "char|", "double|", "float|", "int|", "long|", "short|",
    "boolean|", NULL
};

char* PYTHON_HL_keywords[] = {
    "and", "as", "assert", "break", "class", "continue", "def", "del", "elif",
    "else", "except", "exec", "finally", "for", "from", "global", "if", "import",
    "in", "is", "lambda", "not", "or", "pass", "print", "raise", "return", "try",
    "while", "with", "yield",

    "buffer|", "bytearray|", "complex|", "False|", "float|", "frozenset|", "int|",
    "list|", "long|", "None|", "set|", "str|", "tuple|", "True|", "type|",
    "unicode|", "xrange|", NULL
};

char* BASH_HL_keywords[] = {
    "case", "do", "done", "elif", "else", "esac", "fi", "for", "function", "if",
    "in", "select", "then", "time", "until", "while", "alias", "bg", "bind", "break",
    "builtin", "cd", "command", "continue", "declare", "dirs", "disown", "echo",
    "enable", "eval", "exec", "exit", "export", "fc", "fg", "getopts", "hash", "help",
    "history", "jobs", "kill", "let", "local", "logout", "popd", "pushd", "pwd", "read",
    "readonly", "return", "set", "shift", "suspend", "test", "times", "trap", "type",
    "typeset", "ulimit", "umask", "unalias", "unset", "wait", "printf", NULL
};

char* JS_HL_keywords[] = {
    "break", "case", "catch", "class", "const", "continue", "debugger", "default",
    "delete", "do", "else", "enum", "export", "extends", "finally", "for", "function",
    "if", "implements", "import", "in", "instanceof", "interface", "let", "new",
    "package", "private", "protected", "public", "return", "static", "super", "switch",
    "this", "throw", "try", "typeof", "var", "void", "while", "with", "yield", "true",
    "false", "null", "NaN", "global", "window", "prototype", "constructor", "document",
    "isNaN", "arguments", "undefined",

    "Infinity|", "Array|", "Object|", "Number|", "String|", "Boolean|", "Function|",
    "ArrayBuffer|", "DataView|", "Float32Array|", "Float64Array|", "Int8Array|",
    "Int16Array|", "Int32Array|", "Uint8Array|", "Uint8ClampedArray|", "Uint32Array|",
    "Date|", "Error|", "Map|", "RegExp|", "Symbol|", "WeakMap|", "WeakSet|", "Set|", NULL
};

char* PHP_HL_keywords[] = {
    "__halt_compiler", "break", "clone", "die", "empty", "endswitch", "final", "global",
    "include_once", "list", "private", "return", "try", "xor", "abstract", "callable",
    "const", "do", "enddeclare", "endwhile", "finally", "goto", "instanceof", "namespace",
    "protected", "static", "unset", "yield", "and", "case", "continue", "echo", "endfor",
    "eval", "for", "if", "insteadof", "new", "public", "switch", "use", "array", "catch",
    "declare", "else", "endforeach", "exit", "foreach", "implements", "interface", "or",
    "require", "throw", "var", "as", "class", "default", "elseif", "endif", "extends",
    "function", "include", "isset", "print", "require_once", "trait", "while", NULL
};

char* JSON_HL_keywords[] = {
    NULL
};

char* XML_HL_keywords[] = {
    NULL
};

char* SQL_HL_keywords[] = {
    "SELECT", "FROM", "DROP", "CREATE", "TABLE", "DEFAULT", "FOREIGN", "UPDATE", "LOCK",
    "INSERT", "INTO", "VALUES", "LOCK", "UNLOCK", "WHERE", "DINSTINCT", "BETWEEN", "NOT",
    "NULL", "TO", "ON", "ORDER", "GROUP", "IF", "BY", "HAVING", "USING", "UNION", "UNIQUE",
    "AUTO_INCREMENT", "LIKE", "WITH", "INNER", "OUTER", "JOIN", "COLUMN", "DATABASE", "EXISTS",
    "NATURAL", "LIMIT", "UNSIGNED", "MAX", "MIN", "PRECISION", "ALTER", "DELETE", "CASCADE",
    "PRIMARY", "KEY", "CONSTRAINT", "ENGINE", "CHARSET", "REFERENCES", "WRITE",

    "BIT|", "TINYINT|", "BOOL|", "BOOLEAN|", "SMALLINT|", "MEDIUMINT|", "INT|", "INTEGER|",
    "BIGINT|", "DOUBLE|", "DECIMAL|", "DEC|" "FLOAT|", "DATE|", "DATETIME|", "TIMESTAMP|",
    "TIME|", "YEAR|", "CHAR|", "VARCHAR|", "TEXT|", "ENUM|", "SET|", "BLOB|", "VARBINARY|",
    "TINYBLOB|", "TINYTEXT|", "MEDIUMBLOB|", "MEDIUMTEXT|", "LONGTEXT|",

    "select", "from", "drop", "create", "table", "default", "foreign", "update", "lock",
    "insert", "into", "values", "lock", "unlock", "where", "dinstinct", "between", "not",
    "null", "to", "on", "order", "group", "if", "by", "having", "using", "union", "unique",
    "auto_increment", "like", "with", "inner", "outer", "join", "column", "database", "exists",
    "natural", "limit", "unsigned", "max", "min", "precision", "alter", "delete", "cascade",
    "primary", "key", "constraint", "engine", "charset", "references", "write",

    "bit|", "tinyint|", "bool|", "boolean|", "smallint|", "mediumint|", "int|", "integer|",
    "bigint|", "double|", "decimal|", "dec|" "float|", "date|", "datetime|", "timestamp|",
    "time|", "year|", "char|", "varchar|", "text|", "enum|", "set|", "blob|", "varbinary|",
    "tinyblob|", "tinytext|", "mediumblob|", "mediumtext|", "longtext|", NULL
};

char* RUBY_HL_keywords[] = {
    "__ENCODING__", "__LINE__", "__FILE__", "BEGIN", "END", "alias", "and", "begin", "break",
    "case", "class", "def", "defined?", "do", "else", "elsif", "end", "ensure", "for", "if",
    "in", "module", "next", "not", "or", "redo", "rescue", "retry", "return", "self", "super",
    "then", "undef", "unless", "until", "when", "while", "yield", NULL
};

struct editor_syntax HL_DB[] = {
    {
        "c",
        C_HL_extensions,
        C_HL_keywords,
        "//",
        "/*",
        "*/",
        HL_HIGHLIGHT_NUMBERS | HL_HIGHLIGHT_STRINGS
    },
    {
        "java",
        JAVA_HL_extensions,
        JAVA_HL_keywords,
        "//",
        "/*",
        "*/",
        HL_HIGHLIGHT_NUMBERS | HL_HIGHLIGHT_STRINGS
    },
    {
        "python",
        PYTHON_HL_extensions,
        PYTHON_HL_keywords,
        "#",
        "'''",
        "'''",
        HL_HIGHLIGHT_NUMBERS | HL_HIGHLIGHT_STRINGS
    },
    {
        "bash",
        BASH_HL_extensions,
        BASH_HL_keywords,
        "#",
        NULL,
        NULL,
        HL_HIGHLIGHT_NUMBERS | HL_HIGHLIGHT_STRINGS
    },
    {
        "js",
        JS_HL_extensions,
        JS_HL_keywords,
        "//",
        "/*",
        "*/",
        HL_HIGHLIGHT_NUMBERS | HL_HIGHLIGHT_STRINGS
    },
    {
        "php",
        PHP_HL_extensions,
        PHP_HL_keywords,
        "//",
        "/*",
        "*/",
        "#",
        HL_HIGHLIGHT_NUMBERS | HL_HIGHLIGHT_STRINGS
    },
    {
        "json",
        JSON_HL_extensions,
        JSON_HL_keywords,
        NULL,
        NULL,
        NULL,
        HL_HIGHLIGHT_NUMBERS | HL_HIGHLIGHT_STRINGS
    },
    {
        "xml",
        XML_HL_extensions,
        XML_HL_keywords,
        NULL,
        NULL,
        NULL,
        HL_HIGHLIGHT_NUMBERS | HL_HIGHLIGHT_STRINGS
    },
    {
        "sql",
        SQL_HL_extensions,
        SQL_HL_keywords,
        "--",
        "/*",
        "*/",
        HL_HIGHLIGHT_NUMBERS | HL_HIGHLIGHT_STRINGS
    },
    {
        "ruby",
        RUBY_HL_extensions,
        RUBY_HL_keywords,
        "#",
        "=begin",
        "=end",
        HL_HIGHLIGHT_NUMBERS | HL_HIGHLIGHT_STRINGS
    }
};

// Size of the "Hightlight Database" (HL_DB).
#define HL_DB_ENTRIES (sizeof(HL_DB) / sizeof(HL_DB[0]))

/*** Declarations section ***/

void editorClearScreen();

void editorRefreshScreen();

void editorSetStatusMessage(const char* msg, ...);

void consoleBufferOpen();

void abufFree();

void abufAppend();

char *editorPrompt(char* prompt, void (*callback)(char*, int));

void editorRowAppendString(editor_row* row, char* s, size_t len);

void editorInsertNewline();

/*** Terminal section ***/

void die(const char* s) {
    editorClearScreen();
    // perror looks for global errno variable and then prints
    // a descriptive error mesage for it.
    perror(s);
    printf("\r\n");
    exit(1);
}

void disableRawMode() {
    if (tcsetattr(STDIN_FILENO, TCSAFLUSH, &ec.orig_termios) == -1)
        die("Failed to disable raw mode");
}

void enableRawMode() {
    // Save original terminal state into orig_termios.
    if (tcgetattr(STDIN_FILENO, &ec.orig_termios) == -1)
        die("Failed to get current terminal state");
    // At exit, restore the original state.
    atexit(disableRawMode);

    // Modify the original state to enter in raw mode.
    struct termios raw = ec.orig_termios;
    // This disables Ctrl-M, Ctrl-S and Ctrl-Q commands.
    // (BRKINT, INPCK and ISTRIP are not estrictly mandatory,
    // but it is recommended to turn them off in case any
    // system needs it).
    raw.c_iflag &= ~(BRKINT | ICRNL | INPCK | ISTRIP | IXON);
    // Turning off all output processing (\r\n).
    raw.c_oflag &= ~(OPOST);
    // Setting character size to 8 bits per byte (it should be
    // like that on most systems, but whatever).
    raw.c_cflag |= (CS8);
    // Using NOT operator on ECHO | ICANON | IEXTEN | ISIG and
    // then bitwise-AND them with flags field in order to
    // force c_lflag 4th bit to become 0. This disables
    // chars being printed (ECHO) and let us turn off
    // canonical mode in order to read input byte-by-byte
    // instead of line-by-line (ICANON), ISIG disables
    // Ctrl-C command and IEXTEN the Ctrl-V one.
    raw.c_lflag &= ~(ECHO | ICANON | IEXTEN | ISIG);
    // read() function now returns as soon as there is any
    // input to be read.
    raw.c_cc[VMIN] = 0;
    // Forcing read() function to return every 1/10 of a
    // second if there is nothing to read.
    raw.c_cc[VTIME] = 1;

    consoleBufferOpen();

    if (tcsetattr(STDIN_FILENO, TCSAFLUSH, &raw) == -1)
        die("Failed to set raw mode");
}

int editorReadKey() {
    int nread;
    char c;
    while ((nread = read(STDIN_FILENO, &c, 1)) != 1) {
        // Ignoring EAGAIN to make it work on Cygwin.
        if (nread == -1 && errno != EAGAIN)
            die("Error reading input");
    }

    // Check escape sequences, if first byte
    // is an escape character then...
    if (c == '\x1b') {
        char seq[3];

        if (read(STDIN_FILENO, &seq[0], 1) != 1 ||
            read(STDIN_FILENO, &seq[1], 1) != 1)
            return '\x1b';

        if (seq[0] == '[') {
            if (seq[1] >= '0' && seq[1] <= '9') {
                if (read(STDIN_FILENO, &seq[2], 1) != 1)
                    return '\x1b';
                if (seq[2] == '~') {
                    switch (seq[1]) {
                        // Home and End keys may be sent in many ways depending on the OS
                        // \x1b[1~, \x1b[7~, \x1b[4~, \x1b[8~
                        case '1':
                        case '7':
                            return HOME_KEY;
                        case '4':
                        case '8':
                            return END_KEY;
                        // Del key is sent as \x1b[3~
                        case '3':
                            return DEL_KEY;
                        // Page Up and Page Down send '\x1b', '[', '5' or '6' and '~'.
                        case '5': return PAGE_UP;
                        case '6': return PAGE_DOWN;
                    }
                }
            } else {
                switch (seq[1]) {
                    // Arrow keys send multiple bytes starting with '\x1b', '[''
                    // and followed by an 'A', 'B', 'C' or 'D' depending on which
                    // arrow is pressed.
                    case 'A': return ARROW_UP;
                    case 'B': return ARROW_DOWN;
                    case 'C': return ARROW_RIGHT;
                    case 'D': return ARROW_LEFT;
                    // Home key can also be sent as \x1b[H
                    case 'H': return HOME_KEY;
                    // End key can also be sent as \x1b[F
                    case 'F': return END_KEY;
                }
            }
        } else if (seq[0] == 'O') {
            switch (seq[1]) {
                // Yes, Home key can ALSO be sent as \x1bOH
                case 'H': return HOME_KEY;
                // And... End key as \x1bOF
                case 'F': return END_KEY;
            }
        }
        return '\x1b';
    } else {
        return c;
    }
}

int getWindowSize(int* screen_rows, int* screen_cols) {
    struct winsize ws;

    // Getting window size thanks to ioctl into the given
    // winsize struct.
    if (ioctl(STDOUT_FILENO, TIOCGWINSZ, &ws) == -1 || ws.ws_col == 0) {
        return -1;
    } else {
        *screen_cols = ws.ws_col;
        *screen_rows = ws.ws_row;
        return 0;
    }
}

void editorUpdateWindowSize() {
    if (getWindowSize(&ec.screen_rows, &ec.screen_cols) == -1)
        die("Failed to get window size");
    ec.screen_rows -= 2; // Room for the status bar.
}

void editorHandleSigwinch() {
    editorUpdateWindowSize();
    if (ec.cursor_y > ec.screen_rows)
        ec.cursor_y = ec.screen_rows - 1;
    if (ec.cursor_x > ec.screen_cols)
        ec.cursor_x = ec.screen_cols - 1;
    editorRefreshScreen();
}

void editorHandleSigcont() {
    disableRawMode();
    consoleBufferOpen();
    enableRawMode();
    editorRefreshScreen();
}

void consoleBufferOpen() {
    // Switch to another terminal buffer in order to be able to restore state at exit
    // by calling consoleBufferClose().
    if (write(STDOUT_FILENO, "\x1b[?47h", 6) == -1)
        die("Error changing terminal buffer");
}

void consoleBufferClose() {
    // Restore console to the state tte opened.
    if (write(STDOUT_FILENO, "\x1b[?9l", 5) == -1 ||
        write(STDOUT_FILENO, "\x1b[?47l", 6) == -1)
        die("Error restoring buffer state");

    /*struct a_buf ab = {.buf = NULL, .len = 0};
    char* buf = NULL;
    if (asprintf(&buf, "\x1b[%d;%dH\r\n", ec.screen_rows + 1, 1) == -1)
        die("Error restoring buffer state");
    abufAppend(&ab, buf, strlen(buf));
    free(buf);

    if (write(STDOUT_FILENO, ab.buf, ab.len) == -1)
        die("Error restoring buffer state");
    abufFree(&ab);*/

    editorClearScreen();
}

/*** Syntax highlighting ***/

int isSeparator(int c) {
    // strchr() looks to see if any one of the characters in the first string
    // appear in the second string. If so, it returns a pointer to the
    // character in the second string that matched. Otherwise, it
    // returns NULL.
    return isspace(c) || c == '\0' || strchr(",.()+-/*=~%<>[]:;", c) != NULL;
}

int isAlsoNumber(int c) {
    return c == '.' || c == 'x' || c == 'a' || c == 'b' || c == 'c' || c == 'd' || c == 'e' || c == 'f';
}

void editorUpdateSyntax(editor_row* row) {
    row -> highlight = realloc(row -> highlight, row -> render_size);
    // void * memset ( void * ptr, int value, size_t num );
    // Sets the first num bytes of the block of memory pointed by ptr to
    // the specified value. With this we set all characters to HL_NORMAL.
    memset(row -> highlight, HL_NORMAL, row -> render_size);

    if (ec.syntax == NULL)
        return;

    char** keywords = ec.syntax -> keywords;

    char* scs = ec.syntax -> singleline_comment_start;
    char* mcs = ec.syntax -> multiline_comment_start;
    char* mce = ec.syntax -> multiline_comment_end;

    int scs_len = scs ? strlen(scs) : 0;
    int mcs_len = mcs ? strlen(mcs) : 0;
    int mce_len = mce ? strlen(mce) : 0;

    int prev_sep = 1; // True (1) if the previous char is a separator, false otherwise.
    int in_string = 0; // If != 0, inside a string. We also keep track if it's ' or "
    int in_comment = (row -> idx > 0 && ec.row[row -> idx - 1].hl_open_comment); // This is ONLY used on ML comments.

    int i = 0;
    while (i < row -> render_size) {
        char c = row -> render[i];
        // Highlight type of the previous character.
        unsigned char prev_highlight = (i > 0) ? row -> highlight[i - 1] : HL_NORMAL;

        if (scs_len && !in_string && !in_comment) {
            // int strncmp ( const char * str1, const char * str2, size_t num );
            // Compares up to num characters of the C string str1 to those of the C string str2.
            // This function starts comparing the first character of each string. If they are
            // equal to each other, it continues with the following pairs until the characters
            // differ, until a terminating null-character is reached, or until num characters
            // match in both strings, whichever happens first.
            if (!strncmp(&row -> render[i], scs, scs_len)) {
                memset(&row -> highlight[i], HL_SL_COMMENT, row -> render_size - i);
                break;
            }
        }

        if (mcs_len && mce_len && !in_string) {
            if (in_comment) {
                row -> highlight[i] = HL_ML_COMMENT;
                if (!strncmp(&row -> render[i], mce, mce_len)) {
                    memset(&row -> highlight[i], HL_ML_COMMENT, mce_len);
                    i += mce_len;
                    in_comment = 0;
                    prev_sep = 1;
                    continue;
                } else {
                    i++;
                    continue;
                }
            } else if (!strncmp(&row -> render[i], mcs, mcs_len)) {
                memset(&row -> highlight[i], HL_ML_COMMENT, mcs_len);
                i += mcs_len;
                in_comment = 1;
                continue;
            }

        }

        if (ec.syntax -> flags & HL_HIGHLIGHT_STRINGS) {
            if (in_string) {
                row -> highlight[i] = HL_STRING;
                // If we’re in a string and the current character is a backslash (\),
                // and there’s at least one more character in that line that comes
                // after the backslash, then we highlight the character that comes
                // after the backslash with HL_STRING and consume it. We increment
                // i by 2 to consume both characters at once.
                if (c == '\\' && i + 1 < row -> render_size) {
                    row -> highlight[i + 1] = HL_STRING;
                    i += 2;
                    continue;
                }

                if (c == in_string)
                    in_string = 0;
                i++;
                prev_sep = 1;
                continue;
            } else {
                if (c == '"' || c == '\'') {
                    in_string = c;
                    row -> highlight[i] = HL_STRING;
                    i++;
                    continue;
                }
            }
        }

        if (ec.syntax -> flags & HL_HIGHLIGHT_NUMBERS) {
            if ((isdigit(c) && (prev_sep || prev_highlight == HL_NUMBER)) ||
                (isAlsoNumber(c) && prev_highlight == HL_NUMBER)) {
                row -> highlight[i] = HL_NUMBER;
                i++;
                prev_sep = 0;
                continue;
            }
        }

        if (prev_sep) {
            int j;
            for (j = 0; keywords[j]; j++) {
                int kw_len = strlen(keywords[j]);
                int kw_2 = keywords[j][kw_len - 1] == '|';
                if (kw_2)
                    kw_len--;

                // Keywords require a separator both before and after the keyword.
                if (!strncmp(&row -> render[i], keywords[j], kw_len) &&
                    isSeparator(row -> render[i + kw_len])) {
                    memset(&row -> highlight[i], kw_2 ? HL_KEYWORD_2 : HL_KEYWORD_1, kw_len);
                    i += kw_len;
                    break;
                }
            }
            if (keywords[j] != NULL) {
                prev_sep = 0;
                continue;
            }
        }

        prev_sep = isSeparator(c);
        i++;
    }

    int changed = (row -> hl_open_comment != in_comment);
    // This tells us whether the row ended as an unclosed multi-line
    // comment or not.
    row -> hl_open_comment = in_comment;
    // A user could comment out an entire file just by changing one line.
    // So it seems like we need to update the syntax of all the lines
    // following the current line. However, we know the highlighting
    // of the next line will not change if the value of this line’s
    // // // hl_open_comment did not change. So we check if it changed, and
    // // only call editorUpdateSyntax() on the next line if
    // hl_open_comment changed (and if there is a next line in the file).
    // Because editorUpdateSyntax() keeps calling itself with the next
    // line, the change will continue to propagate to more and more lines
    // until one of them is unchanged, at which point we know that all
    // the lines after that one must be unchanged as well.
    if (changed && row -> idx + 1 < ec.num_rows)
        editorUpdateSyntax(&ec.row[row -> idx + 1]);
}

int editorSyntaxToColor(int highlight) {
    // We return ANSI codes for colors.
    // See https://en.wikipedia.org/wiki/ANSI_escape_code#Colors
    // for a list of them.
    switch (highlight) {
        case HL_SL_COMMENT:
        case HL_ML_COMMENT: return 36;
        case HL_KEYWORD_1: return 31;
        case HL_KEYWORD_2: return 32;
        case HL_STRING: return 33;
        case HL_NUMBER: return 35;
        case HL_MATCH: return 34;
        default: return 37;
    }
}

void editorApplySyntaxHighlight() {
    if (ec.syntax == NULL)
        return;

    int file_row;
    for (file_row = 0; file_row < ec.num_rows; file_row++) {
        editorUpdateSyntax(&ec.row[file_row]);
    }
}

void editorSelectSyntaxHighlight() {
    ec.syntax = NULL;
    if (ec.file_name == NULL)
        return;

    char* ext_name = ec.extension[0] == '\0' ? ec.file_name : ec.extension;

    for (unsigned int j = 0; j < HL_DB_ENTRIES; j++) {
        struct editor_syntax* es = &HL_DB[j];
        unsigned int i = 0;

        while (es -> file_match[i]) {
            char* p = strstr(ext_name, es -> file_match[i]);
            if (p != NULL) {
                // Returns a pointer to the first occurrence of str2 in str1,
                // or a null pointer if str2 is not part of str1.
                int pat_len = strlen(es -> file_match[i]);
                if (es -> file_match[i][0] != '.' || p[pat_len] == '\0') {
                    ec.syntax = es;
                    size_t len = strlen(es -> file_match[i]);
                    strncpy(ec.extension, es -> file_match[i], len);
                    // Apply the highlighting
                    editorApplySyntaxHighlight();
                    return;
                }
            }
            i++;
        }
    }
}

/*** Row operations ***/

int editorRowCursorXToRenderX(editor_row* row, int cursor_x) {
    int render_x = 0;
    int j;
    // For each character, if its a tab we use rx % TTE_TAB_STOP
    // to find out how many columns we are to the right of the last
    // tab stop, and then subtract that from TTE_TAB_STOP - 1 to
    // find out how many columns we are to the left of the next tab
    // stop. We add that amount to rx to get just to the left of the
    // next tab stop, and then the unconditional rx++ statement gets
    // us right on the next tab stop. Notice how this works even if
    // we are currently on a tab stop.
    for (j = 0; j < cursor_x; j++) {
        if (row -> chars[j] == '\t')
            render_x += (TTE_TAB_STOP - 1) - (render_x % TTE_TAB_STOP);
        render_x++;
    }
    return render_x;
}

int editorRowRenderXToCursorX(editor_row* row, int render_x) {
    int cur_render_x = 0;
    int cursor_x;
    for (cursor_x = 0; cursor_x < row -> size; cursor_x++) {
        if (row -> chars[cursor_x] == '\t')
            cur_render_x += (TTE_TAB_STOP - 1) - (cur_render_x % TTE_TAB_STOP);
        cur_render_x++;

        if (cur_render_x > render_x)
            return cursor_x;
    }
    return cursor_x;
}

void editorUpdateRow(editor_row* row) {
    // First, we have to loop through the chars of the row
    // and count the tabs in order to know how much memory
    // to allocate for render. The maximum number of characters
    // needed for each tab is 8. row->size already counts 1 for
    // each tab, so we multiply the number of tabs by 7 and add
    // that to row->size to get the maximum amount of memory we'll
    // need for the rendered row.
    int tabs = 0;
    int j;
    for (j = 0; j < row -> size; j++) {
        if (row -> chars[j] == '\t')
            tabs++;
    }
    free(row -> render);
    row -> render = malloc(row -> size + tabs * (TTE_TAB_STOP - 1) + 1);

    // After allocating the memory, we check whether the current character
    // is a tab. If it is, we append one space (because each tab must
    // advance the cursor forward at least one column), and then append
    // spaces until we get to a tab stop, which is a column that is
    // divisible by 8
    int idx = 0;
    for (j = 0; j < row -> size; j++) {
        if (row -> chars[j] == '\t') {
            row -> render[idx++] = ' ';
            while (idx % TTE_TAB_STOP != 0)
                row -> render[idx++] = ' ';
        } else
            row -> render[idx++] = row -> chars[j];
    }
    row -> render[idx] = '\0';
    row -> render_size = idx;

    editorUpdateSyntax(row);
}

void editorInsertRow(int at, char* s, size_t line_len) {
    if (at < 0 || at > ec.num_rows)
        return;

    ec.row = realloc(ec.row, sizeof(editor_row) * (ec.num_rows + 1));
    memmove(&ec.row[at + 1], &ec.row[at], sizeof(editor_row) * (ec.num_rows - at));

    for (int j = at + 1; j <= ec.num_rows; j++) {
        ec.row[j].idx++;
    }

    ec.row[at].idx = at;

    ec.row[at].size = line_len;
    ec.row[at].chars = malloc(line_len + 1); // We want to add terminator char '\0' at the end
    memcpy(ec.row[at].chars, s, line_len);
    ec.row[at].chars[line_len] = '\0';

    ec.row[at].render_size = 0;
    ec.row[at].render = NULL;
    ec.row[at].highlight = NULL;
    ec.row[at].hl_open_comment = 0;
    editorUpdateRow(&ec.row[at]);

    ec.num_rows++;
    ec.dirty++;
}

void editorFreeRow(editor_row* row) {
    free(row -> render);
    free(row -> chars);
    free(row -> highlight);
}

void editorDelRow(int at) {
    if (at < 0 || at >= ec.num_rows)
        return;
    editorFreeRow(&ec.row[at]);
    memmove(&ec.row[at], &ec.row[at + 1], sizeof(editor_row) * (ec.num_rows - at - 1));

    for (int j = at; j < ec.num_rows - 1; j++) {
        ec.row[j].idx--;
    }

    ec.num_rows--;
    ec.dirty++;
}

// -1 down, 1 up
void editorFlipRow(int dir) {
    editor_row c_row = ec.row[ec.cursor_y];
    ec.row[ec.cursor_y] = ec.row[ec.cursor_y - dir];
    ec.row[ec.cursor_y - dir] = c_row;

    ec.row[ec.cursor_y].idx += dir;
    ec.row[ec.cursor_y - dir].idx -= dir;

    int first = (dir == 1) ? ec.cursor_y - 1 : ec.cursor_y;
    editorUpdateSyntax(&ec.row[first]);
    editorUpdateSyntax(&ec.row[first] + 1);
    if (ec.num_rows - ec.cursor_y > 2)
      editorUpdateSyntax(&ec.row[first] + 2);

    ec.cursor_y -= dir;
    ec.dirty++;
}

void editorCopy(bool printStatus) {
    ec.copied_char_buffer = realloc(ec.copied_char_buffer, strlen(ec.row[ec.cursor_y].chars) + 1);
    strcpy(ec.copied_char_buffer, ec.row[ec.cursor_y].chars);
    if(printStatus) editorSetStatusMessage("Content copied");
}

void editorCut() {
    editorDelRow(ec.cursor_y);
    if (ec.num_rows - ec.cursor_y > 0)
        editorUpdateSyntax(&ec.row[ec.cursor_y]);
    if (ec.num_rows - ec.cursor_y > 1)
        editorUpdateSyntax(&ec.row[ec.cursor_y + 1]);
    ec.cursor_x = ec.cursor_y == ec.num_rows ? 0 : ec.row[ec.cursor_y].size;
    editorSetStatusMessage("Content cut");
}

void editorPaste() {
    if (ec.copied_char_buffer == NULL)
      return;

    if (ec.cursor_y == ec.num_rows)
      editorInsertRow(ec.cursor_y, ec.copied_char_buffer, strlen(ec.copied_char_buffer));
    else
      editorRowAppendString(&ec.row[ec.cursor_y], ec.copied_char_buffer, strlen(ec.copied_char_buffer));
    ec.cursor_x += strlen(ec.copied_char_buffer);
}

void editorRowInsertChar(editor_row* row, int at, int c) {
    if (at < 0 || at > row -> size)
        at = row -> size;
    // We need to allocate 2 bytes because we also have to make room for
    // the null byte.
    row -> chars = realloc(row -> chars, row -> size + 2);
    // memmove it's like memcpy(), but is safe to use when the source and
    // destination arrays overlap
    memmove(&row -> chars[at + 1], &row -> chars[at], row -> size - at + 1);
    row -> size++;
    row -> chars[at] = c;
    editorUpdateRow(row);
    ec.dirty++; // This way we can see "how dirty" a file is.
}

void editorInsertNewline() {
    // If we're at the beginning of a line, all we have to do is insert
    // a new blank row before the line we're on.
    if (ec.cursor_x == 0) {
        editorInsertRow(ec.cursor_y, "", 0);
    // Otherwise, we have to split the line we're on into two rows.
    } else {
        editor_row* row = &ec.row[ec.cursor_y];
        editorInsertRow(ec.cursor_y + 1, &row -> chars[ec.cursor_x], row -> size - ec.cursor_x);
        row = &ec.row[ec.cursor_y];
        row -> size = ec.cursor_x;
        row -> chars[row -> size] = '\0';
        editorUpdateRow(row);
    }
    ec.cursor_y++;
    ec.cursor_x = 0;
}

void editorRowAppendString(editor_row* row, char* s, size_t len) {
    row -> chars = realloc(row -> chars, row -> size + len + 1);
    memcpy(&row -> chars[row -> size], s, len);
    row -> size += len;
    row -> chars[row -> size] = '\0';
    editorUpdateRow(row);
    ec.dirty++;
}

void editorRowDelChar(editor_row* row, int at) {
    if (at < 0 || at >= row -> size)
        return;
    // Overwriting the deleted character with the characters that come
    // after it.
    memmove(&row -> chars[at], &row -> chars[at + 1], row -> size - at);
    row -> size--;
    editorUpdateRow(row);
    ec.dirty++;
}

void editorRowDelString(editor_row* row, int at, int len) {
    if (at < 0 || (at + len - 1) >= row -> size)
        return;
    // Overwriting the deleted string with the characters that come
    // after it.
    memmove(&row -> chars[at], &row -> chars[at + len], row -> size - (at + len) + 1);
    row -> size -= len;
    editorUpdateRow(row);
    ec.dirty += len;
}

void editorRowInsertString(editor_row* row, int at, char* str) {
    int len = strlen(str);
    if (at < 0 || at > row -> size)
        return;
    row->chars = realloc(row->chars, row->size + strlen(str) + 2);
    // Move 'after-at' part of string content to the end.
    memmove(&row -> chars[at + len], &row -> chars[at], row -> size - at);
    // Copy contents of str into the created space.
    memcpy(&row -> chars[at], str, strlen(str));
    row -> size += len;
    editorUpdateRow(row);
    ec.dirty += len;
}

/*** Editor operations ***/

void editorInsertChar(int c) {
    // If this is true, the cursor is on the tilde line after the end of
    // the file, so we need to append a new row to the file before inserting
    // a character there.
    if (ec.cursor_y == ec.num_rows)
        editorInsertRow(ec.num_rows, "", 0);
    editorRowInsertChar(&ec.row[ec.cursor_y], ec.cursor_x, c);
    ec.cursor_x++; // This way we can see "how dirty" a file is.
}

void editorDelChar() {
    // If the cursor is past the end of the file, there's nothing to delete.
    if (ec.cursor_y == ec.num_rows)
        return;
    // Cursor is at the beginning of a file, there's nothing to delete.
    if (ec.cursor_x == 0 && ec.cursor_y == 0)
        return;

    editor_row* row = &ec.row[ec.cursor_y];
    if (ec.cursor_x > 0) {
        editorRowDelChar(row, ec.cursor_x - 1);
        ec.cursor_x--;
    // Deleting a line and moving up all the content.
    } else {
        ec.cursor_x = ec.row[ec.cursor_y - 1].size;
        editorRowAppendString(&ec.row[ec.cursor_y -1], row -> chars, row -> size);
        editorDelRow(ec.cursor_y);
        ec.cursor_y--;
    }
}

/*** File I/O ***/

char* editorRowsToString(int* buf_len) {
    int total_len = 0;
    int j;
    // Adding up the lengths of each row of text, adding 1
    // to each one for the newline character we'll add to
    // the end of each line.
    for (j = 0; j < ec.num_rows; j++) {
        total_len += ec.row[j].size + 1;
    }
    *buf_len = total_len;

    char* buf = malloc(total_len);
    char* p = buf;
    // Copying the contents of each row to the end of the
    // buffer, appending a newline character after each
    // row.
    for (j = 0; j < ec.num_rows; j++) {
        memcpy(p, ec.row[j].chars, ec.row[j].size);
        p += ec.row[j].size;
        *p = '\n';
        p++;
    }

    return buf;
}

static int fileExists(const char* file_name) {
    struct stat s = {0};
    return stat(file_name, &s) == 0;
}

void editorOpen(char* file_name) {
    free(ec.file_name);
    ec.file_name = strdup(file_name);

    editorSelectSyntaxHighlight();

    // If the file dosen't exist, create it, otherwise just open it
    const char *mode = fileExists(file_name) ? "r+" : "w+";

    FILE* file = fopen(file_name, mode);
    if (!file)
        die("Failed to open the file");

    char* line = NULL;
    // Unsigned int of at least 16 bit.
    size_t line_cap = 0;
    // Bigger than int
    ssize_t line_len;
    while ((line_len = getline(&line, &line_cap, file)) != -1) {
        // We already know each row represents one line of text, there's no need
        // to keep carriage return and newline characters.
        if (line_len > 0 && (line[line_len - 1] == '\n' || line[line_len - 1] == '\r'))
            line_len--;
        editorInsertRow(ec.num_rows, line, line_len);
    }
    free(line);
    fclose(file);
    ec.dirty = 0;
}

void editorSave() {
    if (ec.file_name == NULL) {
        ec.file_name = editorPrompt("Save as: %s (ESC to cancel)", NULL);
        if (ec.file_name == NULL) {
            editorSetStatusMessage("Save aborted");
            return;
        }
        editorSelectSyntaxHighlight();
    }

    int len;
    char* buf = editorRowsToString(&len);

    // We want to create if it doesn't already exist (O_CREAT flag), giving
    // 0644 permissions (the standard ones). O_RDWR stands for reading and
    // writing.
    int fd = open(ec.file_name, O_RDWR | O_CREAT, 0644);
    if (fd != -1) {
        // ftruncate sets the file's size to the specified length.
        if (ftruncate(fd, len) != -1) {
            // Writing the file.
            if (write(fd, buf, len) == len) {
                close(fd);
                free(buf);
                ec.dirty = 0;
                editorSetStatusMessage("%d bytes written to disk", len);
                return;
            }
        }
        close(fd);
    }

    free(buf);
    editorSetStatusMessage("Cant's save file. Error occurred: %s", strerror(errno));
}

/*** Search section ***/

void editorSearchCallback(char* query, int key) {
    // Index of the row that the last match was on, -1 if there was
    // no last match.
    static int last_match = -1;
    // 1 for searching forward and -1 for searching backwards.
    static int direction = 1;

    static int saved_highlight_line;
    static char* saved_hightlight = NULL;

    if (saved_hightlight) {
        memcpy(ec.row[saved_highlight_line].highlight, saved_hightlight, ec.row[saved_highlight_line].render_size);
        free(saved_hightlight);
        saved_hightlight = NULL;
    }

    // Checking if the user pressed Enter or Escape, in which case
    // they are leaving search mode so we return immediately.
    if (key == '\r' || key == '\x1b') {
        last_match = -1;
        direction = 1;
        return;
    } else if (key == ARROW_RIGHT || key == ARROW_DOWN) {
        direction = 1;
    } else if (key == ARROW_LEFT || key == ARROW_UP) {
        if (last_match == -1) {
            // If nothing matched and the left or up arrow key was pressed
            return;
        }
        direction = -1;
    } else {
        last_match = -1;
        direction = 1;
    }

    int current = last_match;
    int i;
    for (i = 0; i < ec.num_rows; i++) {
        current += direction;
        if (current == -1)
            current = ec.num_rows - 1;
        else if (current == ec.num_rows)
            current = 0;

        editor_row* row = &ec.row[current];
        // We use strstr to check if query is a substring of the
        // current row. It returns NULL if there is no match,
        // oterwhise it returns a pointer to the matching substring.
        char* match = strstr(row -> render, query);
        if (match) {
            last_match = current;
            ec.cursor_y = current;
            ec.cursor_x = editorRowRenderXToCursorX(row, match - row -> render);
            // We set this like so to scroll to the bottom of the file so
            // that the next screen refresh will cause the matching line to
            // be at the very top of the screen.
            ec.row_offset = ec.num_rows;

            saved_highlight_line = current;
            saved_hightlight = malloc(row -> render_size);
            memcpy(saved_hightlight, row -> highlight, row -> render_size);
            memset(&row -> highlight[match - row -> render], HL_MATCH, strlen(query));
            break;
        }
    }
}

void editorSearch() {
    int saved_cursor_x = ec.cursor_x;
    int saved_cursor_y = ec.cursor_y;
    int saved_col_offset = ec.col_offset;
    int saved_row_offset = ec.row_offset;

    char* query = editorPrompt("Search: %s (Use ESC / Enter / Arrows)", editorSearchCallback);

    if (query) {
        free(query);
    // If query is NULL, that means they pressed Escape, so in that case we
    // restore the cursor previous position.
    } else {
        ec.cursor_x = saved_cursor_x;
        ec.cursor_y = saved_cursor_y;
        ec.col_offset = saved_col_offset;
        ec.row_offset = saved_row_offset;
    }
}

/*** Action section ***/

typedef struct Action Action;
struct Action {
    ActionType t;
    int cpos_x;
    int cpos_y;
    bool cursor_on_tilde;
    char* string;
};

Action* createAction(char* str, ActionType t) {
    Action* newAction = malloc(sizeof(Action));
    newAction->t = t;
    newAction->cpos_x = ec.cursor_x;
    newAction->cpos_y = ec.cursor_y;
    newAction->cursor_on_tilde = (ec.cursor_y == ec.num_rows);
    newAction->string = str;
    return newAction;
}

void freeAction(Action *action) {
    if(action) {
        if(action->string) free(action->string);
        free(action);
    }
}

void execute(Action* action) {
    if(!action) return;
    switch(action->t) {
        case InsertChar:
            {
                ec.cursor_x = action->cpos_x;
                ec.cursor_y = action->cpos_y;
                if(ec.cursor_y < ec.num_rows) {
                    editorRowInsertString(&ec.row[ec.cursor_y], ec.cursor_x, action->string);
                    ec.cursor_x += strlen(action->string);
                } else {
                    editorInsertChar((int)(*action->string));
                }
            }
            break;
        case DelChar:
            {
                ec.cursor_x = action->cpos_x;
                ec.cursor_y = action->cpos_y;
                editorDelChar();
            }
            break;
        case PasteLine:
            {
                ec.cursor_x = action->cpos_x;
                ec.cursor_y = action->cpos_y;
                // store current copied char buffer
                char* curr_copy_buffer = ec.copied_char_buffer;
                // set editor copy buffer to action string
                ec.copied_char_buffer = action->string;
                editorPaste();
                // reset editor copy buffer
                ec.copied_char_buffer = curr_copy_buffer;
            }
            break;
        case CutLine:
            {
                ec.cursor_x = action->cpos_x;
                ec.cursor_y = action->cpos_y;
                editorCut();
            }
            break;
        case FlipDown:
            {
                ec.cursor_x = action->cpos_x;
                ec.cursor_y = action->cpos_y;
                editorFlipRow(-1);
            }
            break;
        case FlipUp:
            {
                ec.cursor_x = action->cpos_x;
                ec.cursor_y = action->cpos_y;
                editorFlipRow(1);
            }
            break;
        case NewLine:
            {
                ec.cursor_x = action->cpos_x;
                ec.cursor_y = action->cpos_y;
                editorInsertNewline();
            }
            break;
        default: break;
    }
}

void revert(Action *action) {
    if(!action) return;
    switch(action->t) {
        case InsertChar:
            {
                ec.cursor_x = action->cpos_x;
                ec.cursor_y = action->cpos_y;
                editorRowDelString(&ec.row[ec.cursor_y], ec.cursor_x, strlen(action->string));
                if(action->cursor_on_tilde)
                    editorDelRow(ec.cursor_y);
            }
            break;
        case DelChar:
            {
                if(action->string) {
                    ec.cursor_x = action->cpos_x - 1;
                    ec.cursor_y = action->cpos_y;
                    int c = *(action->string);
                    editorInsertChar(c);
                } else {
                    editorInsertNewline();
                }
            }
            break;
        case PasteLine:
            {
                ec.cursor_x = action->cpos_x;
                ec.cursor_y = action->cpos_y;
                editor_row* row = &ec.row[ec.cursor_y];
                if(action->string) {
                    editorRowDelString(row, ec.cursor_x, strlen(action->string));
                    if(action->cursor_on_tilde) editorDelRow(ec.cursor_y);
                }
            }
            break;
        case CutLine:
            {
                ec.cursor_x = 0;
                ec.cursor_y = action->cpos_y;
                editorInsertRow(ec.cursor_y, "", 0);
                // store current copied char buffer
                char* curr_copy_buffer = ec.copied_char_buffer;
                // set editor copy buffer to action string
                ec.copied_char_buffer = action->string;
                editorPaste();
                // reset editor copy buffer
                ec.copied_char_buffer = curr_copy_buffer;
            }
            break;
        case FlipDown:
            {
                ec.cursor_x = action->cpos_x;
                ec.cursor_y = action->cpos_y + 1;
                editorFlipRow(1);
            }
            break;
        case FlipUp:
            {
                ec.cursor_x = action->cpos_x;
                ec.cursor_y = action->cpos_y - 1;
                editorFlipRow(-1);
            }
            break;
        case NewLine:
            {
                ec.cursor_x = 0;
                ec.cursor_y = action->cpos_y + 1;
                editorDelChar();
            }
            break;
        default: break;
    }
}

typedef struct AListNode AListNode;
struct AListNode {
    Action* action;
    AListNode* next;
    AListNode* prev;
};

struct ActionList {
    AListNode* head;
    AListNode* tail;
    AListNode* current;
    int size;
};

ActionList* actionListInit() {
    ActionList* list = malloc(sizeof(ActionList));
    list->head = NULL;
    list->tail = NULL;
    list->current = NULL;
    list->size = 0;
    return list;
}

// Frees AListNodes in actions list starting from AListNode ptr begin
// returns number of AListNodes freed.
int clearAlistFrom(AListNode* begin) {
    int nodes_freed = 0;
    if(begin && begin->prev )
        begin->prev->next = NULL;
    AListNode* curr_ptr = begin;
    while( curr_ptr ) {
        AListNode* temp = curr_ptr;
        curr_ptr = curr_ptr->next;
        freeAction(temp->action);
        free(temp);
        nodes_freed += 1;
    }

    return nodes_freed;
}

void freeAlist() {
    ActionList* list = ec.actions;
    if(list){
        clearAlistFrom(list->head);
        free(list);
    }
}

void addAction(Action* action) {
    if(ACTIONS_LIST_MAX_SIZE == 0) return;
    ActionList* list = ec.actions;
    AListNode* node = malloc(sizeof(AListNode));
    node->action = action;
    node->prev = NULL;
    node->next = NULL;

    if(list->head == NULL) {
        list->head = node;
        list->tail = node;
        list->current = node;
    } else if (list->tail == list->current) {
        list->tail->next = node;
        node->prev = list->tail;
        list->tail = node;
        list->current = node;
    } else {
        AListNode* clear_from = list->current == NULL ? list->head : list->current->next;
        int nodes_freed = clearAlistFrom(clear_from);
        list->size -= nodes_freed;
        if(list->current) {
            list->current->next = node;
            node->prev = list->current;
            list->tail = node;
            list->current = node;
        } else {
            list->current = list->head = list->tail = node;
        }
    }
    list->size += 1;

    // Truncate list to fit at max `ACTIONS_LIST_MAX_SIZE` actions
    if((list->size > ACTIONS_LIST_MAX_SIZE) && (ACTIONS_LIST_MAX_SIZE != -1)) {
        AListNode* tmp = list->head;
        list->head = list->head->next;
        list->size -= 1;
        if(list->size == 0)
            list->current = list->tail = NULL;
        freeAction(tmp->action);
        free(tmp);
        if(list->head)
            list->head->prev = NULL;
    }
}

// If last action is InsertChar operation and the current action is also InsertChar
// Instead of creating new action, this function concats the char to the
// stored string in last action provided the current action does append at the end of the row
bool concatWithLastAction(ActionType t, char* str) {
    if(t == InsertChar &&
       ACTIONS_LIST_MAX_SIZE &&
       ec.actions->current &&
       ec.actions->current == ec.actions->tail &&
       ec.actions->current->action->t == t &&
       ec.actions->current->action->cpos_y == ec.cursor_y &&
       (int)(ec.actions->current->action->cpos_x + strlen(ec.actions->current->action->string)) == ec.cursor_x
    ) {
        int c = *(str);
        editorInsertChar(c);
        char* string = ec.actions->current->action->string;
        string = realloc(string, strlen(string) + 2);
        strcat(string, str);
        ec.actions->current->action->string = string;
        free(str);
        return true;
    }
    return false;
}

// Creates Action, adds it to ActionList and executes it.
// Takes ActionType and char* as paramaters for use in undo/redo operation
void makeAction(ActionType t, char* str) {
    if(!concatWithLastAction(t, str)) {
        Action* newAction = createAction(str, t);
        if(ACTIONS_LIST_MAX_SIZE) addAction(newAction);
        execute(newAction);
    }
}

void undo() {
    if(ACTIONS_LIST_MAX_SIZE == 0) return;
    ActionList* list = ec.actions;
    if(list && list->current) {
        revert(list->current->action);
        // may set current to NULL
        list->current = list->current->prev;
    }
    if((list->current == NULL) && (ACTIONS_LIST_MAX_SIZE)) {
        ec.dirty = 0;
    }
}

void redo() {
    if(ACTIONS_LIST_MAX_SIZE == 0) return;
    ActionList* list = ec.actions;
    if(list && list->current && list->current->next) {
        execute(list->current->next->action);
        list->current = list->current->next;
    }
    // when current points to NULL but head is not NULL, do head
    if(list && list->head && !list->current) {
        list->current = list->head;
        execute(list->current->action);
    }
}

/*** Append buffer section **/

void abufAppend(struct a_buf* ab, const char* s, int len) {
    // Using realloc to get a block of free memory that is
    // the size of the current string + the size of the string
    // to be appended.
    char* new = realloc(ab -> buf, ab -> len + len);

    if (new == NULL)
        return;

    // Copying the string s at the end of the current data in
    // the buffer.
    memcpy(&new[ab -> len], s, len);
    ab -> buf = new;
    ab -> len += len;
}

void abufFree(struct a_buf* ab) {
    // Deallocating buffer.
    free(ab -> buf);
}

/*** Output section ***/

void editorScroll() {
    ec.render_x = 0;
    if (ec.cursor_y < ec.num_rows)
        ec.render_x = editorRowCursorXToRenderX(&ec.row[ec.cursor_y], ec.cursor_x);
    // The first if statement checks if the cursor is above the visible window,
    // and if so, scrolls up to where the cursor is. The second if statement checks
    // if the cursor is past the bottom of the visible window, and contains slightly
    // more complicated arithmetic because ec.row_offset refers to what's at the top
    // of the screen, and we have to get ec.screen_rows involved to talk about what's
    // at the bottom of the screen.
    if (ec.cursor_y < ec.row_offset)
        ec.row_offset = ec.cursor_y;
    if (ec.cursor_y >= ec.row_offset + ec.screen_rows)
        ec.row_offset = ec.cursor_y - ec.screen_rows + 1;

    if (ec.render_x < ec.col_offset)
        ec.col_offset = ec.render_x;
    if (ec.render_x >= ec.col_offset + ec.screen_cols)
        ec.col_offset = ec.render_x - ec.screen_cols + 1;
}

void editorDrawStatusBar(struct a_buf* ab) {
    // This switches to inverted colors.
    // NOTE:
    // The m command (Select Graphic Rendition) causes the text printed
    // after it to be printed with various possible attributes including
    // bold (1), underscore (4), blink (5), and inverted colors (7). An
    // argument of 0 clears all attributes (the default one). See
    // http://vt100.net/docs/vt100-ug/chapter3.html#SGR for more info.
    abufAppend(ab, "\x1b[7m", 4);

    char status[80], r_status[80];
    // Showing up to 20 characters of the filename, followed by the number of lines.
    int len = snprintf(status, sizeof(status), " Editing: %.20s %s", ec.file_name ? ec.file_name : "New file", ec.dirty ? "(modified)" : "");
    int col_size = ec.row && ec.cursor_y <= ec.num_rows - 1 ? col_size = ec.row[ec.cursor_y].size : 0;
    int r_len = snprintf(r_status, sizeof(r_status), "%d/%d lines  %d/%d cols ", ec.cursor_y + 1 > ec.num_rows ? ec.num_rows : ec.cursor_y + 1, ec.num_rows,
        ec.cursor_x + 1 > col_size ? col_size : ec.cursor_x + 1, col_size);
    if (len > ec.screen_cols)
        len = ec.screen_cols;
    abufAppend(ab, status, len);
    while (len < ec.screen_cols) {
        if (ec.screen_cols - len == r_len) {
            abufAppend(ab, r_status, r_len);
            break;
        } else {
            abufAppend(ab, " ", 1);
            len++;
        }
    }
    // This switches back to normal colors.
    abufAppend(ab, "\x1b[m", 3);

    abufAppend(ab, "\r\n", 2);
}

void editorDrawMessageBar(struct a_buf *ab) {
    // Clearing the message bar.
    abufAppend(ab, "\x1b[K", 3);
    int msg_len = strlen(ec.status_msg);
    if (msg_len > ec.screen_cols)
        msg_len = ec.screen_cols;
    // We only show the message if its less than 5 secons old, but
    // remember the screen is only being refreshed after each keypress.
    if (msg_len && time(NULL) - ec.status_msg_time < 5)
        abufAppend(ab, ec.status_msg, msg_len);
}

void editorDrawWelcomeMessage(struct a_buf* ab) {
    char welcome[80];
    // Using snprintf to truncate message in case the terminal
    // is too tiny to handle the entire string.
    int welcome_len = snprintf(welcome, sizeof(welcome),
        "tte %s <https://github.com/GrenderG/tte>", TTE_VERSION);
    if (welcome_len > ec.screen_cols)
        welcome_len = ec.screen_cols;
    // Centering the message.
    int padding = (ec.screen_cols - welcome_len) / 2;
    // Remember that everything != 0 is true.
    if (padding) {
        abufAppend(ab, "~", 1);
        padding--;
    }
    while (padding--)
        abufAppend(ab, " ", 1);
    abufAppend(ab, welcome, welcome_len);
}

// The ... argument makes editorSetStatusMessage() a variadic function,
// meaning it can take any number of arguments. C's way of dealing with
// these arguments is by having you call va_start() and va_end() on a
// // value of type va_list. The last argument before the ... (in this
// case, msg) must be passed to va_start(), so that the address of
// the next arguments is known. Then, between the va_start() and
// va_end() calls, you would call va_arg() and pass it the type of
// the next argument (which you usually get from the given format
// string) and it would return the value of that argument. In
// this case, we pass msg and args to vsnprintf() and it takes care
// of reading the format string and calling va_arg() to get each
// argument.
void editorSetStatusMessage(const char* msg, ...) {
    va_list args;
    va_start(args, msg);
    vsnprintf(ec.status_msg, sizeof(ec.status_msg), msg, args);
    va_end(args);
    ec.status_msg_time = time(NULL);
}

void editorDrawRows(struct a_buf* ab) {
    int y;
    for (y = 0; y < ec.screen_rows; y++) {
        int file_row = y + ec.row_offset;
        if(file_row >= ec.num_rows) {
            if (ec.num_rows == 0 && y == ec.screen_rows / 3)
                editorDrawWelcomeMessage(ab);
            else
                abufAppend(ab, "~", 1);
        } else {
            int len = ec.row[file_row].render_size - ec.col_offset;
            // len can be a negative number, meaning the user scrolled
            // horizontally past the end of the line. In that case, we set
            // len to 0 so that nothing is displayed on that line.
            if (len < 0)
                len = 0;
            if (len > ec.screen_cols)
                len = ec.screen_cols;

            char* c = &ec.row[file_row].render[ec.col_offset];
            unsigned char* highlight = &ec.row[file_row].highlight[ec.col_offset];
            int current_color = -1;
            int j;
            for (j = 0; j < len; j++) {
                // Displaying nonprintable characters as (A-Z, @, and ?).
                if (iscntrl(c[j])) {
                    char sym = (c[j] <= 26) ? '@' + c[j] : '?';
                    abufAppend(ab, "\x1b[7m", 4);
                    abufAppend(ab, &sym, 1);
                    abufAppend(ab, "\x1b[m", 3);
                    if (current_color != -1) {
                        char buf[16];
                        int c_len = snprintf(buf, sizeof(buf), "\x1b[%dm", current_color);
                        abufAppend(ab, buf, c_len);
                    }
                } else if (highlight[j] == HL_NORMAL) {
                    if (current_color != -1) {
                        abufAppend(ab, "\x1b[39m", 5);
                        current_color = -1;
                    }
                    abufAppend(ab, &c[j], 1);
                } else {
                    int color = editorSyntaxToColor(highlight[j]);
                    // We only use escape sequence if the new color is different
                    // from the last character's color.
                    if (color != current_color) {
                        current_color = color;
                        char buf[16];
                        int c_len = snprintf(buf, sizeof(buf), "\x1b[%dm", color);
                        abufAppend(ab, buf, c_len);
                    }

                    abufAppend(ab, &c[j], 1);
                }
            }
            abufAppend(ab, "\x1b[39m", 5);
        }

        // Redrawing each line instead of the whole screen.
        abufAppend(ab, "\x1b[K", 3);
        // Addind a new line
        abufAppend(ab, "\r\n", 2);
    }
}

void editorRefreshScreen() {
    editorScroll();

    struct a_buf ab = ABUF_INIT;

    // Hiding the cursor while the screen is refreshing.
    // See http://vt100.net/docs/vt100-ug/chapter3.html#S3.3.4
    // for more info.
    abufAppend(&ab, "\x1b[?25l", 6);
    abufAppend(&ab, "\x1b[H", 3);

    editorDrawRows(&ab);
    editorDrawStatusBar(&ab);
    editorDrawMessageBar(&ab);

    // Moving the cursor where it should be.
    char buf[32];
    snprintf(buf, sizeof(buf), "\x1b[%d;%dH", (ec.cursor_y - ec.row_offset) + 1, (ec.render_x - ec.col_offset) + 1);
    abufAppend(&ab, buf, strlen(buf));

    // Showing again the cursor.
    abufAppend(&ab, "\x1b[?25h", 6);

    // Writing all content at once
    write(STDOUT_FILENO, ab.buf, ab.len);
    abufFree(&ab);
}

void editorClearScreen() {
    // Writing 4 bytes out to the terminal:
    // - (1 byte) \x1b : escape character
    // - (3 bytes) [2J : Clears the entire screen, see
    // http://vt100.net/docs/vt100-ug/chapter3.html#ED
    // for more info.
    write(STDOUT_FILENO, "\x1b[2J", 4);
    // Writing 3 bytes to reposition the cursor back at
    // the top-left corner, see
    // http://vt100.net/docs/vt100-ug/chapter3.html#CUP
    // for more info.
    write(STDOUT_FILENO, "\x1b[H", 3);
}

/*** Input section ***/

char* editorPrompt(char* prompt, void (*callback)(char*, int)) {
    size_t buf_size = 128;
    char* buf = malloc(buf_size);

    size_t buf_len = 0;
    buf[0] = '\0';

    while (1) {
        editorSetStatusMessage(prompt, buf);
        editorRefreshScreen();

        int c = editorReadKey();
        if (c == DEL_KEY || c == CTRL_KEY('h') || c == BACKSPACE) {
            if (buf_len != 0)
                buf[--buf_len] = '\0';
        } else if (c == '\x1b') {
            editorSetStatusMessage("");
            if (callback)
                callback(buf, c);
            free(buf);
            return NULL;
        } else if (c == '\r') {
            if (buf_len != 0) {
                editorSetStatusMessage("");
                if (callback)
                    callback(buf, c);
                return buf;
            }
        } else if (!iscntrl(c) && isprint(c)) {
            if (buf_len == buf_size - 1) {
                buf_size *= 2;
                buf = realloc(buf, buf_size);
            }
            buf[buf_len++] = c;
            buf[buf_len] = '\0';
        }

        if (callback)
            callback(buf, c);
    }
}

void editorMoveCursor(int key) {
    editor_row* row = (ec.cursor_y >= ec.num_rows) ? NULL : &ec.row[ec.cursor_y];

    switch (key) {
        case ARROW_LEFT:
            if (ec.cursor_x != 0)
                ec.cursor_x--;
            // If <- is pressed, move to the end of the previous line
            else if (ec.cursor_y > 0) {
                ec.cursor_y--;
                ec.cursor_x = ec.row[ec.cursor_y].size;
            }
            break;
        case ARROW_RIGHT:
            if (row && ec.cursor_x < row -> size)
                ec.cursor_x++;
            // If -> is pressed, move to the start of the next line
            else if (row && ec.cursor_x == row -> size) {
                ec.cursor_y++;
                ec.cursor_x = 0;
            }
            break;
        case ARROW_UP:
            if (ec.cursor_y != 0)
                ec.cursor_y--;
            break;
        case ARROW_DOWN:
            if (ec.cursor_y < ec.num_rows)
                ec.cursor_y++;
            break;
    }

    // Move cursor_x if it ends up past the end of the line it's on
    row = (ec.cursor_y >= ec.num_rows) ? NULL : &ec.row[ec.cursor_y];
    int row_len = row ? row -> size : 0;
    if (ec.cursor_x > row_len)
        ec.cursor_x = row_len;
}

void editorProcessKeypress() {
    static int quit_times = TTE_QUIT_TIMES;

    int c = editorReadKey();

    switch (c) {
        case '\r': // Enter key
            makeAction(NewLine, NULL);
            break;
        case CTRL_KEY('q'):
            if (ec.dirty && quit_times > 0) {
                editorSetStatusMessage("Warning! File has unsaved changes. Press Ctrl-Q %d more time%s to quit", quit_times, quit_times > 1 ? "s" : "");
                quit_times--;
                return;
            }
            editorClearScreen();
            freeAlist();
            consoleBufferClose();
            exit(0);
            break;
        case CTRL_KEY('s'):
            editorSave();
            break;
        case CTRL_KEY('e'):
            if (ec.cursor_y > 0 && ec.cursor_y <= ec.num_rows - 1)
                makeAction(FlipUp, NULL);
            break;
        case CTRL_KEY('d'):
            if (ec.cursor_y < ec.num_rows - 1)
                makeAction(FlipDown, NULL);
            break;
        case CTRL_KEY('x'):
            {
                if (ec.cursor_y < ec.num_rows) {
                    editorCopy(NO_STATUS);
                    char* string = NULL;
                    if(ec.copied_char_buffer)
                        string = strndup(ec.copied_char_buffer, strlen(ec.copied_char_buffer));
                    makeAction(CutLine, string);
                }
            }
            break;
        case CTRL_KEY('c'):
            if (ec.cursor_y < ec.num_rows)
                editorCopy(STATUS_YES);
            break;
        case CTRL_KEY('v'):
            {
                char* string = NULL;
                if(ec.copied_char_buffer)
                    string = strndup(ec.copied_char_buffer, strlen(ec.copied_char_buffer));
                makeAction(PasteLine, string);
            }
            break;
        case CTRL_KEY('p'):
            consoleBufferClose();
            kill(0, SIGTSTP);
            break;
        case ARROW_UP:
        case ARROW_DOWN:
        case ARROW_LEFT:
        case ARROW_RIGHT:
            editorMoveCursor(c);
            break;
        case PAGE_UP:
        case PAGE_DOWN:
            { // You can't declare variables directly inside a switch statement.
                if (c == PAGE_UP)
                    ec.cursor_y = ec.row_offset;
                else if (c == PAGE_DOWN)
                    ec.cursor_y = ec.row_offset + ec.screen_rows - 1;

                int times = ec.screen_rows;
                while (times--)
                    editorMoveCursor(c == PAGE_UP ? ARROW_UP : ARROW_DOWN);
            }
            break;
        case HOME_KEY:
            ec.cursor_x = 0;
            break;
        case END_KEY:
            if (ec.cursor_y < ec.num_rows)
                ec.cursor_x = ec.row[ec.cursor_y].size;
            break;
        case CTRL_KEY('f'):
            editorSearch();
            break;
        case BACKSPACE:
        case CTRL_KEY('h'):
        case DEL_KEY:
            {
                if(ec.cursor_x == 0 && ec.cursor_y == 0) break;
                if (c == DEL_KEY)
                    editorMoveCursor(ARROW_RIGHT);
                editor_row* row = &ec.row[ec.cursor_y];
                char* string = ec.cursor_x > 0 ? strndup(&row->chars[ec.cursor_x-1], 1) : NULL;
                makeAction(DelChar, string);
            }
            break;
        case CTRL_KEY('l'):
        case '\x1b': // Escape key
            break;
        case '\t':
            {
                if (ec.use_tabs == 0) {
                    char space = ' ';
                    for (int i = 0; i < TTE_TAB_STOP; i++)
                        makeAction(InsertChar, strndup(&space, 1));
                }
                else makeAction(InsertChar, strndup((char*) &c, 1));
            }
            break;
        case CTRL_KEY('z'):
            undo();
            break;
        case CTRL_KEY('y'):
            redo();
            break;
        default:
            makeAction(InsertChar, strndup((char*) &c, 1));
            break;
    }

    quit_times = TTE_QUIT_TIMES;
}

/*** Init section ***/

void initEditor() {
    ec.cursor_x = 0;
    ec.cursor_y = 0;
    ec.render_x = 0;
    ec.row_offset = 0;
    ec.col_offset = 0;
    ec.num_rows = 0;
    ec.row = NULL;
    ec.dirty = 0;
    ec.use_tabs = 0;
    ec.file_name = NULL;
    ec.extension[0] = '\0';
    ec.status_msg[0] = '\0';
    ec.status_msg_time = 0;
    ec.copied_char_buffer = NULL;
    ec.syntax = NULL;
    ec.actions = actionListInit();

    editorUpdateWindowSize();
    // The SIGWINCH signal is sent to a process when its controlling
    // terminal changes its size (a window change).
    signal(SIGWINCH, editorHandleSigwinch);
    // The SIGCONT signal instructs the operating system to continue
    // (restart) a process previously paused by the SIGSTOP or SIGTSTP
    // signal.
    signal(SIGCONT, editorHandleSigcont);
}

void printHelp() {
    printf("Usage: tte [OPTIONS] [FILE]\n\n");
    printf("\nKEYBINDINGS\n-----------\n\n");
    printf("Keybinding    Action\n\n");
    printf("Ctrl-Q        Exit\n");
    printf("Ctrl-S        Save\n");
    printf("Ctrl-F        Search. Esc, enter and arrows to interact once searching\n");
    printf("Ctrl-E        Flip line upwards\n");
    printf("Ctrl-D        Flip line downwards\n");
    printf("Ctrl-C        Copy line\n");
    printf("Ctrl-X        Cut line\n");
    printf("Ctrl-V        Paste line\n");
    printf("Ctrl-Z        Undo\n");
    printf("Ctrl-Y        Redo\n");
    printf("Ctrl-P        Pause tte (type \"fg\" to resume)\n");

    printf("\n\nOPTIONS\n-------\n\n");
    printf("Option                                          Action\n\n");
    printf("-h | --help                                     Prints the help\n");
    printf("-v | --version                                  Prints the version of tte\n");
    printf("-e | --extension <file_extension> <file_name>   Specify the file extension\n");
    printf("-t | --use-tabs [file_name]                     Use tabs instead of spaces\n");

    printf("\n\nFor now, usage of ISO 8859-1 is recommended.\n");
}

// > 0 if editor should load a file, 0 otherwise and -1 if the program should exit
int handleArgs(int argc, char* argv[]) {
    if (argc == 1)
        return 0;

    if (argc > 1) {
        if (strncmp("-h", argv[1], 2) == 0 || strncmp("--help", argv[1], 6) == 0) {
            printHelp();
            return -1;
        } else if (strncmp("-v", argv[1], 2) == 0 || strncmp("--version", argv[1], 9) == 0) {
            printf("tte - version %s\n", TTE_VERSION);
            return -1;
        } else if (strncmp("-t", argv[1], 2) == 0 || strncmp("--use-tabs", argv[1], 10) == 0) {
            ec.use_tabs = 1;
            return argc > 2 ? 2 : 0;
        } else if (strncmp("-e", argv[1], 2) == 0 || strncmp("--extension", argv[1], 11) == 0) {
            if (argc > 3) {
                size_t len = strlen(argv[2]);
                strncpy(ec.extension, argv[2], len);
                return 4;
            } else {
                printf("[ERROR] You must specify an extension and a file name\n");
                return -1;
            }
        }
    }

    return 1;
}

int main(int argc, char* argv[]) {
    initEditor();
    int arg_response = handleArgs(argc, argv);
    if (arg_response > 0)
        editorOpen(argv[argc - 1]);
    else if (arg_response == -1)
        return 0;
    enableRawMode();

    editorSetStatusMessage(" Ctrl-Q to quit | Ctrl-S to save | (tte -h | --help for more info)");

    while (1) {
        editorRefreshScreen();
        editorProcessKeypress();
    }

    return 0;
}<|MERGE_RESOLUTION|>--- conflicted
+++ resolved
@@ -188,16 +188,13 @@
     "struct", "union", "typedef", "static", "enum", "case", "#include",
     "volatile", "register", "sizeof", "typedef", "union", "goto", "const", "auto",
     "#define", "#if", "#endif", "#error", "#ifdef", "#ifndef", "#undef",
-<<<<<<< HEAD
     "asm" /* in stdbool.h  */ , "bool" , "true" , "fasle" , "inline" ,
-=======
     
     // C++
     "class" , "namespace" , "using" , "catch" , "delete" , "explicit" ,
     "export" , "friend" , "mutable" , "new" , "public" , "protected" ,
     "private" , "operator" , "this" , "template" , "virtual" , "throw" ,
     "try" , "typeid" ,
->>>>>>> bc02933c
 
     "int|", "long|", "double|", "float|", "char|", "unsigned|", "signed|",
     "void|", "bool|", NULL
